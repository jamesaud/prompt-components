--- conflicted
+++ resolved
@@ -399,10 +399,8 @@
 
 ### Component Protocol
 
-<<<<<<< HEAD
-An interface defining the expected structure of a component, including `render` and lifecycle hooks. Components should generally inherit from one of the template base classes below, which implement this protocol.
-
-> **Note:** Due to how dataclasses handle inheritance checks, internal checks use `runtime_checkable` and specific helper functions rather than a simple `isinstance(obj, Component)`.
+An interface defining the expected structure of a component, including `render` and lifecycle hooks. Components should generally inherit from one of the template base classes, which implement this protocol.
+
 
 ## License
 
@@ -411,7 +409,7 @@
 ```
 MIT License
 
-Copyright (c) 2024 prompt-components contributors
+Copyright (c) 2024 prompt-components
 
 Permission is hereby granted, free of charge, to any person obtaining a copy
 of this software and associated documentation files (the "Software"), to deal
@@ -430,7 +428,4 @@
 LIABILITY, WHETHER IN AN ACTION OF CONTRACT, TORT OR OTHERWISE, ARISING FROM,
 OUT OF OR IN CONNECTION WITH THE SOFTWARE OR THE USE OR OTHER DEALINGS IN THE
 SOFTWARE.
-```
-=======
-An interface defining the expected structure of a component, including `render` and lifecycle hooks. Components should generally inherit from one of the template base classes, which implement this protocol.
->>>>>>> ba3683f1
+```